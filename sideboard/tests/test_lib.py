from __future__ import unicode_literals
import json
from time import sleep
from itertools import count
from unittest import TestCase
from datetime import datetime, date
from collections import Sequence, Set
from threading import current_thread, Thread

import six
import pytest
import cherrypy
from mock import Mock

from sideboard.lib._services import _Services
from sideboard.websockets import local_broadcast, local_subscriptions, local_broadcaster
<<<<<<< HEAD
from sideboard.lib import Model, serializer, ajax, is_listy, log, notify, locally_subscribes, cached_property, request_cached_property, threadlocal, register_authenticator, restricted, all_restricted
=======
from sideboard.lib import Model, serializer, ajax, is_listy, log, notify, locally_subscribes, cached_property, request_cached_property, threadlocal, RWGuard
>>>>>>> ce40da57


class TestServices(TestCase):
    def setUp(self):
        self.services = _Services()

    def test_service_registration(self):
        self.services.register(self, 'foo')
        self.services.foo.assertTrue(True)

    def test_service_double_registration(self):
        self.services.register(self, 'foo')
        self.services.register(self, 'bar')
        self.assertRaises(AssertionError, self.services.register, self, 'foo')

    def test_service_preregistration_getattr(self):
        foo = self.services.foo
        self.services.register(self, 'foo')
        foo.assertTrue(True)

    def test_method_whitelisting(self):
        """
        When __all__ is defined for a service, we should raise an exception if
        a client calls a method whose name is not inclueded in __all__.
        """
        self.__all__ = ['bar']
        self.bar = self.baz = lambda: 'Hello World'
        self.services.register(self, 'foo')
        assert 'Hello World' == self.services.foo.bar()
        with pytest.raises(AssertionError):
            self.services.foo.baz()


class TestModel(TestCase):
    def assert_model(self, data, unpromoted=None):
        model = Model(data, 'test', unpromoted)
        self.assertEqual('some_uuid', model.id)
        self.assertEqual('some_uuid', model['id'])
        self.assertEqual(5, model.foo)
        self.assertEqual(5, model['foo'])
        self.assertEqual({'baz': 'baf'}, model.bar)
        self.assertEqual({'baz': 'baf'}, model['bar'])

    def test_missing_key(self):
        model = Model({}, 'test')
        self.assertIs(None, model.does_not_exist)

    def test_id_unsettable(self):
        model = Model({'id': 'some_uuid'}, 'test')
        model.id = 'some_uuid'
        model['id'] = 'some_uuid'
        self.assertEqual(model.id, 'some_uuid')
        with self.assertRaises(Exception):
            model.id = 'another_uuid'
        with self.assertRaises(Exception):
            model['id'] = 'another_uuid'

    def test_extra_data_only(self):
        d = {
            'id': 'some_uuid',
            'extra_data': {
                'test_foo': 5,
                'test_bar': {'baz': 'baf'}
            }
        }
        for data in [d, dict(d, test_data={})]:
            self.assert_model(data)

        model = Model(d, 'test')
        model.fizz = 'buzz'
        model['buzz'] = 'fizz'
        self.assertEqual('fizz', model._data['extra_data']['test_buzz'])
        self.assertEqual('buzz', model._data['extra_data']['test_fizz'])

    def test_project_data(self):
        d = {
            'id': 'some_uuid',
            'test_data': {
                'foo': 5,
                'bar': {'baz': 'baf'}
            }
        }
        for data in [d, dict(d, extra_data={})]:
            self.assert_model(data)
            model = Model(data, 'test')
            model.fizz = 'buzz'
            model['buzz'] = 'fizz'
            self.assertEqual('fizz', model._data['test_data']['buzz'])
            self.assertEqual('buzz', model._data['test_data']['fizz'])

    def test_both_data(self):
        data = {
            'id': 'some_uuid',
            'extra_data': {
                'test_foo': 5
            },
            'test_data': {
                'bar': {'baz': 'baf'}
            }
        }
        self.assert_model(data)
        model = Model(data, 'test')
        model.fizz = 'buzz'
        model['buzz'] = 'fizz'
        self.assertEqual('fizz', model._data['test_data']['buzz'])
        self.assertEqual('buzz', model._data['test_data']['fizz'])
        model.foo = 6
        model.bar = {'baf': 'baz'}
        self.assertEqual({}, model._data['extra_data'])
        self.assertEqual(6, model.foo)
        self.assertEqual({'baf': 'baz'}, model['bar'])
        self.assertEqual(6, model._data['test_data']['foo'])
        self.assertEqual({'baf': 'baz'}, model._data['test_data']['bar'])

    def test_unpromoted_prepromotion(self):
        data = {
            'id': 'some_uuid',
            'extra_data': {
                'foo': 5,
                'test_bar': {'baz': 'baf'}
            }
        }
        self.assert_model(data, {'foo'})
        model = Model(data, 'test', unpromoted={'foo'})
        model.foo = 6
        self.assertEqual(6, model.foo)
        self.assertNotIn('foo', model._data)
        self.assertEqual(6, model._data['extra_data']['foo'])

    def test_unpromoted_postpromotion(self):
        data = {
            'id': 'some_uuid',
            'foo': 5,
            'extra_data': {
                'test_bar': {'baz': 'baf'}
            }
        }
        self.assert_model(data, {'foo'})
        model = Model(data, 'test', unpromoted={'foo'})
        model.foo = 6
        self.assertEqual(6, model.foo)
        self.assertEqual(6, model._data['foo'])
        self.assertNotIn('foo', model._data['extra_data'])

    def test_unpromoted_not_present(self):
        data = {'id': 'some_uuid'}
        model = Model(data, 'test', unpromoted={'foo'})
        self.assertIs(None, model.foo)
        model.foo = 'bar'
        self.assertEqual('bar', model.foo)
        self.assertNotIn('foo', model._data)
        self.assertEqual('bar', model._data['extra_data']['foo'])

    def test_subclass(self):
        self.assertRaises(Exception, Model, {})

        class TestModel(Model):
            _prefix = 'test'
            _unpromoted = {'foo'}
            _defaults = {'baz': 'baf'}

        data = {'id': 'some_uuid'}
        model = TestModel(data)
        self.assertIs(None, model.foo)
        model.foo = 'bar'
        self.assertEqual('baf', model.baz)
        self.assertEqual('bar', model.foo)
        self.assertNotIn('foo', model._data)
        self.assertEqual('bar', model._data['extra_data']['foo'])

    def test_defaults(self):
        data = {
            'extra_data': {
                'test_foo': -1,
                'bar': -2
            },
            'test_data': {
                'baz': -3
            },
            'baf': -4
        }
        model = Model(data, 'test', {'bar', 'baf', 'fizz'}, {
            'foo': 1,
            'bar': 2,
            'baz': 3,
            'baf': 4,
            'fizz': 5,
            'buzz': 6
        })
        self.assertEqual(model.foo, -1)
        self.assertEqual(model.bar, -2)
        self.assertEqual(model.baz, -3)
        self.assertEqual(model.baf, -4)
        self.assertEqual(model.fizz, 5)
        self.assertEqual(model.buzz, 6)
        model.foo, model.bar, model.baz, model.baf = range(11, 15)
        self.assertEqual(model.foo, 11)
        self.assertEqual(model.bar, 12)
        self.assertEqual(model.baz, 13)
        self.assertEqual(model.baf, 14)
        self.assertEqual(model.fizz, 5)
        self.assertEqual(model.buzz, 6)

    def test_to_dict(self):
        data = {
            'id': 'some_uuid',
            'extra_data': {
                'test_foo': 5,
                'fizz': 'buzz',
                'spam': 'eggs'
            },
            'test_data': {'bar': 'baz'}
        }
        model = Model(data, 'test', {'fizz'})
        serialized = {
            'id': 'some_uuid',
            'foo': 5,
            'bar': 'baz',
            'fizz': 'buzz',
            'extra_data': {'spam': 'eggs'}
        }
        self.assertEqual(model.to_dict(), serialized)
        serialized.pop('extra_data')
        self.assertEqual(dict(model), serialized)

    def test_query(self):
        model = Model({'_model': 'Test', 'id': 'some_uuid'}, 'test')
        self.assertEqual(model.query, {
            '_model': 'Test',
            'field': 'id',
            'value': 'some_uuid'
        })
        for data in [{}, {'_model': 'Test'}, {'id': 'some_uuid'}]:
            with self.assertRaises(Exception):
                Model(data, 'test').query

    def test_dirty(self):
        data = {
            'id': 'some_uuid',
            'spam': 'eggs',
            'extra_data': {
                'test_foo': 5
            },
            'test_data': {
                'bar': {'baz': 'baf'}
            }
        }
        self.assertEqual(Model(data, 'test').dirty, {})

        model = Model(data, 'test')
        model.spam = 'nee'
        self.assertEqual(model.dirty, {'spam': 'nee'})

        model = Model(data, 'test')
        model.foo = 6
        self.assertEqual(model.dirty, {'extra_data': {}, 'test_data': {'foo': 6, 'bar': {'baz': 'baf'}}})

        model = Model(data, 'test')
        model.bar = {'fizz': 'buzz'}
        self.assertEqual(model.dirty, {'test_data': {'bar': {'fizz': 'buzz'}}})

        model = Model(data, 'test')
        model.bar['baz'] = 'zab'
        self.assertEqual(model.dirty, {'test_data': {'bar': {'baz': 'zab'}}})

        model = Model(data, 'test')
        model.foo = 6
        model.bar = 'baz'
        model.spam = 'nee'
        model.fizz = 'buzz'
        self.assertEqual(model.dirty, {
            'spam': 'nee',
            'test_data': {
                'foo': 6,
                'bar': 'baz',
                'fizz': 'buzz'
            },
            'extra_data': {}
        })

        model = Model({}, 'test')
        model.foo = 'bar'
        self.assertEqual(model.dirty, {'extra_data': {'test_foo': 'bar'}})


class TestSerializer(TestCase):
    class Foo(object):
        def __init__(self, x):
            self.x = x

    class Bar(Foo):
        pass

    def setUp(self):
        self.addCleanup(setattr, serializer, '_registry', serializer._registry.copy())

    def test_date(self):
        d = date(2001, 2, 3)
        assert '"2001-02-03"' == json.dumps(d, cls=serializer)

    def test_datetime(self):
        dt = datetime(2001, 2, 3, 4, 5, 6)
        assert '"{}"'.format(dt.strftime(serializer._datetime_format)) == json.dumps(dt, cls=serializer)

    def test_set(self):
        st = set(['ya', 'ba', 'da', 'ba', 'da', 'ba', 'doo'])
        assert '["ba", "da", "doo", "ya"]' == json.dumps(st, cls=serializer)

    def test_duplicate_registration(self):
        pytest.raises(Exception, serializer.register, datetime, lambda dt: None)

    def test_new_type(self):
        serializer.register(self.Foo, lambda foo: foo.x)
        assert '5' == json.dumps(self.Foo(5), cls=serializer)
        assert '6' == json.dumps(self.Foo(6), cls=serializer)

    def test_new_type_subclass(self):
        serializer.register(self.Foo, lambda foo: 'Hello World!')
        serializer.register(self.Bar, lambda bar: 'Hello Kitty!')
        assert '"Hello World!"' == json.dumps(self.Foo(5), cls=serializer)
        assert '"Hello Kitty!"' == json.dumps(self.Bar(6), cls=serializer)

    """
    Here are some cases which are currently undefined (and I'm okay with it):

    class Foo(object): pass
    class Bar(object): pass
    class Baz(Foo, Bar): pass
    class Baf(Foo): pass
    class Bax(Foo): pass

    serializer.register(Foo, foo_preprocessor)
    serializer.register(Bar, bar_preprocessor)
    serializer.register(Baf, baf_preprocessor)

    json.dumps(Baz(), cls=serializer)   # undefined which function will be used
    json.dumps(Bax(), cls=serializer)   # undefined which function will be used
    """


class TestIsListy(TestCase):
    """
    We test all sequence types, set types, and mapping types listed at
    http://docs.python.org/2/library/stdtypes.html plus a few example
    user-defined collections subclasses.
    """

    def test_sized_builtin(self):
        sized = [(), (1,), [], [1], set(), set([1]), frozenset(), frozenset([1]),
                 bytearray(), bytearray(1)]
        if six.PY2:
            sized.extend([xrange(0), xrange(2), buffer(''), buffer('x')])
        for x in sized:
            assert is_listy(x)

    def test_excluded(self):
        assert not is_listy({})
        assert not is_listy('')
        assert not is_listy(b'')

    def test_unsized_builtin(self):
        assert not is_listy(iter([]))
        assert not is_listy(i for i in range(2))

    def test_user_defined_types(self):
        assert not is_listy(Model({}, 'test'))

        class AlwaysEmptySequence(Sequence):
            def __len__(self): return 0

            def __getitem__(self, i): return [][i]

        assert is_listy(AlwaysEmptySequence())

        class AlwaysEmptySet(Set):
            def __len__(self): return 0

            def __iter__(self): return iter([])

            def __contains__(self, x): return False

        assert is_listy(AlwaysEmptySet())

    def test_miscellaneous(self):
        class Foo(object):
            pass

        for x in [0, 1, False, True, Foo, object, object()]:
            assert not is_listy(x)


def test_double_mount(request):
    class Root(object):
        pass
    request.addfinalizer(lambda: cherrypy.tree.apps.pop('/test', None))
    cherrypy.tree.mount(Root(), '/test')
    pytest.raises(Exception, cherrypy.tree.mount, Root(), '/test')


def test_ajaz_serialization():
    class Root(object):
        @ajax
        def returns_date(self):
            return date(2001, 2, 3)
    assert '"2001-02-03"' == Root().returns_date()


def test_trace_logging():
    log.trace('normally this would be an error')


class TestLocallySubscribes(object):
    @pytest.yield_fixture(autouse=True)
    def counter(self):
        _counter = count()

        @locally_subscribes('foo', 'bar')
        def counter():
            return next(_counter)

        yield counter
        local_subscriptions.clear()

    def test_basic(self, counter):
        local_broadcast(['foo', 'bar'])
        assert 1 == counter()  # was only called once even though it matched multiple channels

    def test_exception(self):
        errored = Mock(side_effect=ValueError)
        working = Mock()
        locally_subscribes('foo')(errored)
        locally_subscribes('foo')(working)
        local_broadcast('foo')
        assert errored.called and working.called  # exception didn't halt execution

    def test_notify_triggers_local_updates(self, monkeypatch):
        monkeypatch.setattr(local_broadcaster, 'delayed', Mock())
        notify('foo')
        local_broadcaster.delayed.assert_called_with(0, ['foo'], trigger='manual', originating_client=None)


def test_cached_property():
    class Foo(object):
        @cached_property
        def bar(self):
            return 5

    foo = Foo()
    assert not hasattr(foo, '_bar')
    assert 5 == foo.bar
    assert 5 == foo._bar
    foo._bar = 6
    assert 6 == foo.bar
    assert 5 == Foo().bar  # per-instance caching


def test_request_cached_property():
    class Foo(object):
        @request_cached_property
        def bar(self):
            return 5

    name = __name__ + '.bar'
    foo = Foo()
    assert threadlocal.get(name) is None
    assert 5 == foo.bar
    assert 5 == threadlocal.get(name)
    threadlocal.set(name, 6)
    assert 6 == foo.bar
    assert 6 == Foo().bar  # cache is shared between instances


<<<<<<< HEAD
class TestPluggableAuth(object):
    @pytest.fixture(scope='session', autouse=True)
    def mock_authenticator(self):
        register_authenticator('test', '/mock_login_page', lambda: 'uid' in cherrypy.session)

    @pytest.fixture(autouse=True)
    def mock_session(self, monkeypatch):
        monkeypatch.setattr(cherrypy, 'session', {}, raising=False)

    def mock_login(self):
        cherrypy.session['uid'] = 123

    def test_double_registration(self):
        pytest.raises(Exception, register_authenticator, 'test', 'already registered', lambda: 'this will not register due to an exception')

    def test_unknown_authenticator(self):
        pytest.raises(Exception, all_restricted, 'unknown_authenticator')

    def test_all_restricted(self):
        self.called = False

        @all_restricted('test')
        class AllRestricted(object):
            def index(inner_self):
                self.called = True

        with pytest.raises(cherrypy.HTTPRedirect) as exc:
            AllRestricted().index()
        assert not self.called and exc.value.args[0][0].endswith('/mock_login_page')

        self.mock_login()
        AllRestricted().index()
        assert self.called

    def test_restricted(self):
        self.called = False

        class SingleRestricted(object):
            @restricted('test')
            def index(inner_self):
                self.called = True

        with pytest.raises(cherrypy.HTTPRedirect) as exc:
            SingleRestricted().index()
        assert not self.called and exc.value.args[0][0].endswith('/mock_login_page')

        self.mock_login()
        SingleRestricted().index()
        assert self.called
=======
class TestRWGuard(object):
    @pytest.fixture
    def guard(self, monkeypatch):
        guard = RWGuard()
        monkeypatch.setattr(guard.ready_for_writes, 'notify', Mock())
        monkeypatch.setattr(guard.ready_for_reads, 'notify_all', Mock())
        return guard

    def test_read_locked_tracking(self, guard):
        assert {} == guard.acquired_readers
        with guard.read_locked:
            assert {current_thread().ident: 1} == guard.acquired_readers
            with guard.read_locked:
                assert {current_thread().ident: 2} == guard.acquired_readers
            assert {current_thread().ident: 1} == guard.acquired_readers
        assert {} == guard.acquired_readers

    def test_write_locked_tracking(self, guard):
        assert {} == guard.acquired_writer
        with guard.write_locked:
            assert {current_thread().ident: 1} == guard.acquired_writer
            with guard.write_locked:
                assert {current_thread().ident: 2} == guard.acquired_writer
            assert {current_thread().ident: 1} == guard.acquired_writer
        assert {} == guard.acquired_writer

    def test_multi_read_locking_allowed(self, guard):
        guard.acquired_readers['mock-thread-ident'] = 1
        with guard.read_locked:
            pass

    def test_read_write_exclusion(self, guard):
        with guard.read_locked:
            with pytest.raises(AssertionError):
                with guard.write_locked:
                    pass

    def test_write_read_exclusion(self, guard):
        with guard.write_locked:
            with pytest.raises(Exception):
                with guard.read_locked:
                    pass

    def test_release_requires_acquisition(self, guard):
        pytest.raises(AssertionError, guard.release)

    def test_wake_readers(self, guard):
        with guard.read_locked:
            guard.waiting_writer_count = 1
        assert not guard.ready_for_reads.notify_all.called

        guard.waiting_writer_count = 0
        with guard.read_locked:
            pass
        assert guard.ready_for_reads.notify_all.called

    def test_wake_writers(self, guard):
        with guard.write_locked:
            guard.acquired_readers['mock-tid'] = 1
            guard.waiting_writer_count = 1
        assert not guard.ready_for_writes.notify.called

        guard.acquired_readers.clear()
        with guard.write_locked:
            guard.waiting_writer_count = 0
        assert not guard.ready_for_writes.notify.called

        with guard.write_locked:
            guard.waiting_writer_count = 1
        assert guard.ready_for_writes.notify.called

    def test_threading(self):
        guard = RWGuard()
        read, written = [False], [False]

        def reader():
            with guard.read_locked:
                read[0] = True

        def writer():
            with guard.write_locked:
                written[0] = True

        with guard.write_locked:
            Thread(target=reader).start()
            Thread(target=writer).start()
            sleep(0.1)
            assert not read[0] and not written[0]
        sleep(0.1)
        assert read[0] and written[0]

        read, written = [False], [False]
        with guard.read_locked:
            Thread(target=reader).start()
            Thread(target=writer).start()
            sleep(0.1)
            assert read[0] and not written[0]
        sleep(0.1)
        assert read[0] and written[0]
>>>>>>> ce40da57
<|MERGE_RESOLUTION|>--- conflicted
+++ resolved
@@ -14,11 +14,7 @@
 
 from sideboard.lib._services import _Services
 from sideboard.websockets import local_broadcast, local_subscriptions, local_broadcaster
-<<<<<<< HEAD
-from sideboard.lib import Model, serializer, ajax, is_listy, log, notify, locally_subscribes, cached_property, request_cached_property, threadlocal, register_authenticator, restricted, all_restricted
-=======
-from sideboard.lib import Model, serializer, ajax, is_listy, log, notify, locally_subscribes, cached_property, request_cached_property, threadlocal, RWGuard
->>>>>>> ce40da57
+from sideboard.lib import Model, serializer, ajax, is_listy, log, notify, locally_subscribes, cached_property, request_cached_property, threadlocal, register_authenticator, restricted, all_restricted, RWGuard
 
 
 class TestServices(TestCase):
@@ -491,7 +487,6 @@
     assert 6 == Foo().bar  # cache is shared between instances
 
 
-<<<<<<< HEAD
 class TestPluggableAuth(object):
     @pytest.fixture(scope='session', autouse=True)
     def mock_authenticator(self):
@@ -541,7 +536,8 @@
         self.mock_login()
         SingleRestricted().index()
         assert self.called
-=======
+
+
 class TestRWGuard(object):
     @pytest.fixture
     def guard(self, monkeypatch):
@@ -640,5 +636,4 @@
             sleep(0.1)
             assert read[0] and not written[0]
         sleep(0.1)
-        assert read[0] and written[0]
->>>>>>> ce40da57
+        assert read[0] and written[0]