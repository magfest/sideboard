from __future__ import unicode_literals
import uuid
import shutil
from datetime import datetime

import pytest

import sqlalchemy
from sqlalchemy.ext.hybrid import hybrid_property
from sqlalchemy.orm import relationship
from sqlalchemy.types import Boolean, Integer, UnicodeText
<<<<<<< HEAD
from sqlalchemy.schema import Column, ForeignKey, UniqueConstraint
=======
from sqlalchemy.schema import Column, CheckConstraint, ForeignKey, MetaData, Table, UniqueConstraint
>>>>>>> 051dd296
from sqlalchemy.sql import case

from sideboard.lib import log, listify
from sideboard.tests import patch_session
from sideboard.lib.sa._crud import normalize_query, collect_ancestor_classes
from sideboard.lib.sa import check_constraint_naming_convention, crudable, declarative_base, \
    regex_validation, text_length_validation, CrudException, JSON, SessionManager, UUID


@declarative_base
class Base(object):
    id = Column(UUID(), primary_key=True, default=uuid.uuid4)


@crudable(update=['tags', 'employees'])
@text_length_validation('name', 1, 100)
class User(Base):
    name = Column(UnicodeText(), nullable=False, unique=True)
    tags = relationship('Tag', cascade='all,delete,delete-orphan', backref='user', passive_deletes=True)
    employees = relationship('Account', cascade='all,delete,delete-orphan', passive_deletes=True)


@crudable()
class Boss(Base):
    name = Column(UnicodeText(), nullable=False, unique=True)


@crudable(no_update=['username'])
@regex_validation('username', r'[0-9a-zA-z]+', 'Usernames may only contain alphanumeric characters')
class Account(Base):
    user_id = Column(UUID(), ForeignKey('user.id', ondelete='RESTRICT'), nullable=False)
    user = relationship(User)
    username = Column(UnicodeText(), nullable=False, unique=True)
    password = Column(UnicodeText(), nullable=False)

    boss_id = Column(UUID(), ForeignKey('boss.id', ondelete='SET NULL'), nullable=True)
    boss = relationship(Boss, backref='employees')


@crudable(no_update=['name', 'user_id'])
class Tag(Base):
    __table_args__ = (UniqueConstraint('user_id', 'name'),)

    name = Column(UnicodeText(), nullable=False)
    user_id = Column(UUID(), ForeignKey('user.id', ondelete='CASCADE'), nullable=False)


@text_length_validation('mixed_in_attr', 1, 10)
class CrudableMixin(object):
    """Test that validation decorators on Mixins work as expected"""
    mixed_in_attr = Column(UnicodeText(), default='default string')
    extra_data = Column(JSON(), default={}, server_default='{}')


@crudable(
    data_spec={
        'date_attr': {
            'date_format': 'Y-M-d',
            'desc': 'this is a manual desc'
        },
        'overridden_desc': {
            'desc': 'this is an overridden desc',
            'validators': {
                'maxLength': 2
            },
        },
        'manual_attr': {
            'desc': 'this is a manually-specified attribute',
            'name': 'manual_attr',
            'create': True,
            'read': True,
            'type': 'auto',
            'update': True,
            'validators': {
                'maxLength': 2
            }
        }
    }
)
@text_length_validation('string_model_attr', 2, 100)
@regex_validation('string_model_attr', '^[A-Za-z0-9\.\_\-]+$', 'test thing')
@text_length_validation('overridden_desc', 1, 100)
@text_length_validation('nonexistant_field', 1, 100)
class CrudableClass(CrudableMixin, Base):
    """Testbed class for getting the crud definition for a class that be crudable"""

    string_attr = 'str'
    int_attr = 1
    bool_attr = True
    float_attr = 1.0
    date_attr = datetime(2011, 1, 1, 0, 0, 0)
    string_model_attr = Column(UnicodeText(), default='default string')
    int_model_attr = Column(Integer())
    bool_model_attr = Column(Boolean())

    @property
    def settable_property(self):
        """this is the docstring"""
        return None

    @settable_property.setter
    def settable_property(self, thing):
        pass

    @hybrid_property
    def string_and_int_hybrid_property(self):
        """this is the docstring"""
        return '{} {}'.format(self.string_model_attr, self.int_model_attr)

    @string_and_int_hybrid_property.expression
    def string_and_int_hybrid_property(cls):
        return case([
            (cls.string_model_attr == None, ''),
            (cls.int_model_attr == None, '')
        ], else_=(cls.string_model_attr + ' ' + cls.int_model_attr))

    @property
    def unsettable_property(self):
        """
        this is an epydoc-decorated docstring

        @return: None
        """
        return None

    def method(self):
        pass

    @property
    def overridden_desc(self):
        """docstring but not desc"""
        return None


@crudable()
class BasicClassMixedIn(CrudableMixin, Base):
    pass


class Session(SessionManager):
    engine = sqlalchemy.create_engine('sqlite:////tmp/test_sa.db')

    class SessionMixin(object):
        def user(self, name):
            return self.query(User).filter_by(name=name).one()

        def account(self, username):
            return self.query(Account).filter_by(username=username).one()


def create(model, **params):
    with Session() as session:
        model = Session.resolve_model(model)
        item = model(**params)
        session.add(item)
        session.commit()
        return item.to_dict()


def query_from(obj, attr='id'):
    return {
        '_model': obj['_model'],
        'field': attr,
        'value': obj[attr]
    }


@pytest.fixture(scope='module')
def init_db(request):
    class db:
        pass
    patch_session(Session, request)
    db.turner = create('User', name='Turner')
    db.hooch = create('User', name='Hooch')
    create('Tag', user_id=db.turner['id'], name='Male')
    create('Tag', user_id=db.hooch['id'], name='Male')
    db.ninja = create('Tag', user_id=db.turner['id'], name='Ninja')
    db.pirate = create('Tag', user_id=db.hooch['id'], name='Pirate')
    db.boss = create('Boss', name='Howard Hyde')
    db.turner_account = create('Account', username='turner_account', password='password', user_id=db.turner['id'], boss_id=db.boss['id'])
    db.hooch_account = create('Account', username='hooch_account', password='password', user_id=db.hooch['id'])
    return db


@pytest.fixture(autouse=True)
def db(request, init_db):
    shutil.copy('/tmp/sideboard.db', '/tmp/sideboard.db.backup')
    request.addfinalizer(lambda: shutil.move('/tmp/sideboard.db.backup', '/tmp/sideboard.db'))
    return init_db


class TestNamingConventions(object):

    @pytest.mark.parametrize('sqltext,expected', [
        ('failed_logins >= 3', 'failed_logins_ge_3'),
        ('failed_logins > 3', 'failed_logins_gt_3'),
        ('   failed_logins   =   3   ', 'failed_logins_eq_3'),
        ('0123456789012345678901234567890123', '1e4008bc148c5486a3c92b2377fa1c45')
    ])
    def test_check_constraint_naming_convention(self, sqltext, expected):
        check_constraint = CheckConstraint(sqltext)
        table = Table('account', MetaData())
        result = check_constraint_naming_convention(check_constraint, table)
        assert result == expected


class TestDeclarativeBaseConstructor(object):
    def test_default_init(self):
        assert User().id  # default is applied at initialization instead of on save

    def test_overriden_init(self):
        @declarative_base
        class WithOverriddenInit(object):
            id = Column(UUID(), primary_key=True, default=uuid.uuid4)

            def __init__(self, **kwargs):
                self.__dict__.update(kwargs)

        class Foo(WithOverriddenInit):
            bar = Column(Boolean())

        assert Foo().id is None

    def test_declarative_base_without_parameters(self):

        @declarative_base
        class BaseTest:
            pass

        assert BaseTest.__tablename__ == 'base_test'

    def test_declarative_base_with_parameters(self):

        @declarative_base(name=str('NameOverride'))
        class BaseTest:
            pass

        assert BaseTest.__tablename__ == 'name_override'


class TestCrudCount(object):
    def assert_counts(self, query, **expected):
        actual = {count['_label']: count['count'] for count in Session.crud.count(query)}
        assert len(expected) == len(actual)
        for label, count in expected.items():
            assert count == actual[label]

    def test_subquery(self):
        results = Session.crud.count({
            '_model': 'Tag',
            'groupby': ['name'],
            'field': 'user_id',
            'comparison': 'in',
            'value': {
                '_model': 'User',
                'select': 'id',
                'field': 'name',
                'value': 'Turner'
            }
        })
        expected = {
            'Male': 1,
            'Ninja': 1
        }
        for result in results[0]['count']:
            assert result['count'] == expected[result['name']]

    def test_compound_subquery(self):
        query = {
            '_model': 'Tag',
            'groupby': ['name'],
            'field': 'user_id',
            'comparison': 'in',
            'value': {
                '_model': 'User',
                'select': 'id',
                'or': [{
                    'field': 'name',
                    'value': 'Turner'
                }, {
                    'field': 'name',
                    'value': 'Hooch'
                }]
            }
        }
        results = Session.crud.count(query)
        expected = {
            'Ninja': 1,
            'Pirate': 1,
            'Male': 2
        }
        for result in results[0]['count']:
            assert result['count'] == expected[result['name']]

    def test_distinct(self):
        pytest.skip('Query.distinct(*columns) is postgresql-only')
        results = Session.crud.count({'_model': 'Tag'})
        assert results[0]['count'] == 4

        results = Session.crud.count({
            '_model': 'Tag',
            'distinct': ['name']
        })
        results[0]['count'] == 3

    def test_groupby(self):
        results = Session.crud.count({
            '_model': 'Tag',
            'groupby': ['name']
        })
        expected = {
            'Male': 2,
            'Ninja': 1,
            'Pirate': 1
        }
        for result in results[0]['count']:
            result['count'] == expected.get(result['name'], 0)

    def test_single_basic_query_string(self):
        self.assert_counts('User', User=2)

    def test_single_basic_query_dict(self):
        self.assert_counts({'_model': 'User'}, User=2)

    def test_multi_basic_query_string(self):
        self.assert_counts(['User', 'Tag'], User=2, Tag=4)

    def test_multi_basic_query_dict(self):
        self.assert_counts([{'_model': 'User'}, {'_model': 'Tag'}], User=2, Tag=4)

    def test_single_complex_query(self):
        self.assert_counts({'_label': 'HoochCount', '_model': 'User', 'field': 'name', 'value': 'Hooch'}, HoochCount=1)

    def test_multi_complex_query(self):
        self.assert_counts([{'_label': 'HoochCount', '_model': 'User', 'field': 'name', 'value': 'Hooch'},
                            {'_label': 'MaleCount', '_model': 'Tag', 'field': 'name', 'value': 'Male'}],
                           HoochCount=1, MaleCount=2)

    def test_multi_complex_query_with_same_models(self):
        hooch_query = {
            '_model': 'User',
            '_label': 'HoochCount',
            'or': [{
                '_model': 'User',
                'field': 'name',
                'value': 'Hooch'
            }, {
                '_model': 'User',
                'field': 'name',
                'value': 'Hoochert'
            }]
        }
        turner_query = {
            '_model': 'User',
            '_label': 'TurnerCount',
            'field': 'name',
            'value': 'Turner'
        }
        all_query = {'_model': 'User'}

        self.assert_counts([hooch_query, turner_query, all_query], User=2, HoochCount=1, TurnerCount=1)


class TestCrudRead(object):
    def extract(self, models, *fields):
        return [{f: m[f] for f in fields if f in m} for m in listify(models)]

    def assert_read_result(self, expected, query, data=None):
        expected = listify(expected)
        actual = Session.crud.read(query, data)
        assert len(expected) == actual['total']
        assert sorted(expected, key=lambda m: m.get('id', m.get('_model'))) \
            == sorted(actual['results'], key=lambda m: m.get('id', m.get('_model')))

    def test_to_dict_default_attrs(self):
        expected = [
            'bool_attr',
            'bool_model_attr',
            'date_attr',
            'extra_data',
            'float_attr',
            'id',
            'int_attr',
            'int_model_attr',
            'mixed_in_attr',
            'string_attr',
            'string_model_attr']
        actual = CrudableClass.to_dict_default_attrs
        assert sorted(expected) == sorted(actual)

    def test_subquery(self):
        results = Session.crud.read({
            '_model': 'Tag',
            'field': 'user_id',
            'comparison': 'in',
            'value': {
                '_model': 'User',
                'select': 'id',
                'field': 'name',
                'value': 'Turner'
            }
        })
        assert results['total'] == 2
        assert len(results['results']) == 2
        for tag in results['results']:
            assert tag['name'] in ['Ninja', 'Male']

    def test_compound_subquery(self):
        results = Session.crud.read({
            '_model': 'Tag',
            'field': 'user_id',
            'comparison': 'in',
            'value': {
                '_model': 'User',
                'select': 'id',
                'or': [{
                    'field': 'name',
                    'value': 'Turner'
                }, {
                    'field': 'name',
                    'value': 'Hooch'
                }]
            }
        })
        assert results['total'] == 4
        assert len(results['results']) == 4
        for tag in results['results']:
            assert tag['name'] in ['Pirate', 'Ninja', 'Male']

    def test_distinct(self):
        pytest.skip('Query.distinct(*columns) is postgresql-only')
        results = Session.crud.read({
            '_model': 'Tag',
            'distinct': ['name']
        })
        assert results['total'] == 3
        assert len(results['results']) == 3

        results = Session.crud.read({
            '_model': 'Tag',
            'distinct': True
        })
        assert results['total'] == 4
        assert len(results['results']) == 4

        results = Session.crud.read({
            '_model': 'Tag',
            'distinct': ['name', 'id']
        })
        assert results['total'] == 4
        assert len(results['results']) == 4

    def test_omit_keys_that_are_returned_by_default(self):
        results = Session.crud.read({'_model': 'Account'}, {
            '_model': False,
            'id': False,
            'username': True,
            'password': False,
            'user': {
                '_model': False,
                'id': False,
                'name': True
            }
        })
        for account in results['results']:
            assert '_model' not in account
            assert 'id' not in account
            assert 'password' not in account
            assert '_model' not in account['user']
            assert 'id' not in account['user']
            assert 'username' in account
            assert 'name' in account['user']

    def test_basic_read(self, db):
        self.assert_read_result(db.turner, query_from(db.turner, 'id'))
        self.assert_read_result(db.turner, query_from(db.turner, 'name'))

    def test_read_with_basic_data_spec(self, db):
        result = {
            '_model': 'Account',
            'id': db.turner_account['id'],
            'username': 'turner_account'
        }
        self.assert_read_result(result, query_from(db.turner_account, 'username'), {'username': True})
        self.assert_read_result(result, [query_from(db.turner_account, 'username')], {'username': True})
        self.assert_read_result(result, query_from(db.turner_account, 'username'), [{'username': True}])
        self.assert_read_result(result, [query_from(db.turner_account, 'username')], [{'username': True}])
        self.assert_read_result(result, query_from(db.turner_account, 'username'), ['username'])
        self.assert_read_result(result, [query_from(db.turner_account, 'username')], ['username'])
        self.assert_read_result(result, query_from(db.turner_account, 'username'), 'username')
        self.assert_read_result(result, [query_from(db.turner_account, 'username')], 'username')

    def test_handle_read_with_data_spec_requesting_unreadable_attribute(self, db):
        result = {
            '_model': 'Account',
            'id': db.turner_account['id']
        }
        self.assert_read_result(result, query_from(db.turner_account, 'username'), {'does_not_exist': True})
        self.assert_read_result(result, [query_from(db.turner_account, 'username')], {'does_not_exist': True})
        self.assert_read_result(result, query_from(db.turner_account, 'username'), [{'does_not_exist': True}])
        self.assert_read_result(result, [query_from(db.turner_account, 'username')], [{'does_not_exist': True}])
        self.assert_read_result(result, query_from(db.turner_account, 'username'), ['does_not_exist'])
        self.assert_read_result(result, [query_from(db.turner_account, 'username')], ['does_not_exist'])
        self.assert_read_result(result, query_from(db.turner_account, 'username'), 'does_not_exist')
        self.assert_read_result(result, [query_from(db.turner_account, 'username')], 'does_not_exist')

    def test_read_with_multiple_queries(self, db):
        self.assert_read_result([db.turner_account, db.hooch_account], [query_from(db.turner_account), query_from(db.hooch_account)])

    def test_read_with_multiple_queries_and_one_data_spec(self, db):
        expected = self.extract([db.turner_account, db.hooch_account], '_model', 'id', 'username')
        self.assert_read_result(expected, [query_from(db.turner_account), query_from(db.hooch_account)], {'username': True})
        self.assert_read_result(expected, [query_from(db.turner_account), query_from(db.hooch_account)], [{'username': True}])
        self.assert_read_result(expected, [query_from(db.turner_account), query_from(db.hooch_account)], ['username'])
        self.assert_read_result(expected, [query_from(db.turner_account), query_from(db.hooch_account)], 'username')

    def test_read_with_ored_query_and_one_data_spec(self, db):
        expected = self.extract([db.turner_account, db.hooch_account], '_model', 'id', 'username')
        query = {
            '_model': 'Account',
            'or': [{
                'field': 'username',
                'value': 'turner_account'
            }, {
                'field': 'username',
                'value': 'hooch_account'
            }]
        }
        self.assert_read_result(expected, query, {'username': True})
        self.assert_read_result(expected, query, [{'username': True}])
        self.assert_read_result(expected, query, ['username'])
        self.assert_read_result(expected, query, 'username')
        self.assert_read_result(expected, [query], {'username': True})
        self.assert_read_result(expected, [query], [{'username': True}])
        self.assert_read_result(expected, [query], 'username')
        self.assert_read_result(expected, [query], ['username'])

    def test_read_with_two_models(self, db):
        query = [query_from(db.turner), query_from(db.hooch_account)]
        self.assert_read_result([db.turner, db.hooch_account], query)

    def test_read_with_two_models_and_one_data_spec(self, db):
        query = [query_from(db.turner), query_from(db.pirate)]
        expected = self.extract([db.turner, db.pirate], '_model', 'id', 'name')
        self.assert_read_result(expected, query, {'name': True})
        self.assert_read_result(expected, query, [{'name': True}])
        self.assert_read_result(expected, query, ['name'])
        self.assert_read_result(expected, query, 'name')

    def test_read_with_two_models_and_two_data_specs(self, db):
        query = [query_from(db.turner_account), query_from(db.pirate)]
        expected = self.extract(db.turner_account, '_model', 'id', 'username') + self.extract(db.pirate, '_model', 'id', 'user_id')
        self.assert_read_result(expected, query, [['username'], ['user_id']])
        self.assert_read_result(expected, query, [{'username': True}, ['user_id']])
        self.assert_read_result(expected, query, [['username'], {'user_id': True}])
        self.assert_read_result(expected, query, [{'username': True}, {'user_id': True}])

    def test_handle_bad_query(self):
        pytest.raises(CrudException, Session.crud.read, {'field': 'last_name'})

    def test_handle_illegal_read(self, db):
        results = Session.crud.read(query_from(db.turner), {'__repr__': True})
        assert '__repr__' not in results['results'][0]

    def test_handle_read_on_nonexistant_attribute(self, db):
        results = Session.crud.read(query_from(db.turner), {'does_not_exist': True})
        assert 'does_not_exist' not in results['results'][0]


class TestCrudUpdate(object):
    def test_single_update(self):
        Session.crud.update({'_model': 'Account', 'field': 'username', 'value': 'turner_account'}, {'password': 'changing'})
        with Session() as session:
            assert 'password' == session.account('hooch_account').password
            assert 'changing' == session.account('turner_account').password

    def test_multiple_updates(self):
        Session.crud.update({'_model': 'Account'}, {'password': 'foobar'})
        with Session() as session:
            for account in session.query(Account).all():
                assert account.password == 'foobar'

    def test_nested_json(self):
        Session.crud.update({'_model': 'Account', 'username': 'turner_account'}, {
            'password': 'barbaz',
            'user': {'name': 'Turner the Awesome'}
        })
        with Session() as session:
            assert 'barbaz' == session.account('turner_account').password
            assert 'Turner the Awesome' == session.account('turner_account').user.name

    def test_handle_bad_relation_type(self, db):
        pytest.raises(CrudException, Session.crud.update, query_from(db.turner), {'employees': 'not a dict or sequence of dicts'})

    def test_create_foreign_relation_with_one_spec(self):
        Session.crud.update({'_model': 'Account'}, {'user': {'name': 'New User'}})
        with Session() as session:
            assert 3 == len(session.query(User).all())
            assert 'New User' == session.account('turner_account').user.name
            assert 'New User' == session.account('hooch_account').user.name

    def test_create_foreign_relation_with_multiple_specs(self, db):
        Session.crud.update([query_from(db.turner_account), query_from(db.hooch_account)], 2 * [{'user': {'name': 'New User'}}])
        with Session() as session:
            assert 3 == len(session.query(User).all())
            assert 'New User' == session.account('turner_account').user.name
            assert 'New User' == session.account('hooch_account').user.name

    def test_adding_and_removing_tag(self, db):
        Session.crud.update(query_from(db.turner), {'tags': []})
        with Session() as session:
            assert not session.user('Turner').tags
            assert 2 == session.query(Tag).count()

        Session.crud.update(query_from(db.turner), {'tags': [{'name': 'New'}]})
        with Session() as session:
            assert 3 == session.query(Tag).count()
            [new] = session.user('Turner').tags
            assert 'New' == new.name

    def test_removing_tags_with_none(self, db):
        Session.crud.update(query_from(db.turner), {'tags': None})
        with Session() as session:
            assert not session.user('Turner').tags
            assert 2 == session.query(Tag).count()

    def test_editing_account_from_user(self, db):
        Session.crud.update(query_from(db.turner), {
            'employees': [{
                'username': 'turner_account',
                'password': 'newpass'
            }]
        })
        with Session() as session:
            assert 2 == session.query(Account).count()
            assert 'newpass' == session.account('turner_account').password

    def test_unset_nullable_foreign_relation(self, db):
        Session.crud.update(query_from(db.turner_account), {'boss': None})
        with Session() as session:
            assert 1 == session.query(Boss).count()
            assert session.account('turner_account').boss is None

    def test_unset_nullable_foreign_relation_from_parent_with_none(self, db):
        Session.crud.update(query_from(db.boss), {'employees': None})
        with Session() as session:
            assert 1 == session.query(Boss).count()
            assert session.account('turner_account').boss is None

    def test_unset_nullable_foreign_relation_from_parent_with_empty_list(self, db):
        Session.crud.update(query_from(db.boss), {'employees': []})
        with Session() as session:
            assert 1 == session.query(Boss).count()
            assert session.account('turner_account').boss is None

    def test_update_nonexistent_attribute(self, db):
        pytest.raises(Exception, Session.crud.update, query_from(db.turner), {'does_not_exist': 'foo'})

    def test_update_nonupdatable_attribute(self, db):
        pytest.raises(Exception, Session.crud.update, query_from(db.turner_account), {'username': 'foo'})


class TestCrudDelete(object):
    def test_delete_cascades_to_tags(self):
        pytest.skip('sqlite is not compiled with foreign key support on Jenkins; this test works on my machine but not on Jenkins')
        Session.crud.delete(query_from(db.turner_account))
        Session.crud.delete(query_from(db.turner))
        with Session() as session:
            self.assertEqual(1, session.query(Account).count())
            self.assertEqual(2, session.query(Tag).count())

    def test_delete_by_id(self, db):
        Session.crud.delete({'_model': 'Account', 'field': 'id', 'value': db.turner_account['id']})
        with Session() as session:
            assert 1 == session.query(Account).count()
            pytest.raises(Exception, session.account, 'turner_account')

    def test_multiple_deletes_by_id(self):
        Session.crud.delete([
            {'_model': 'Account', 'field': 'username', 'value': 'turner_account'},
            {'_model': 'Tag', 'field': 'name', 'value': 'Pirate'}
        ])
        with Session() as session:
            assert 3 == session.query(Tag).count()
            assert 1 == session.query(Account).count()
            pytest.raises(Exception, session.account, 'turner_account')

    def test_empty_delete(self):
        assert 0 == Session.crud.delete([])

    def test_delete_without_results(self):
        assert 0 == Session.crud.delete({'_model': 'Account', 'field': 'username', 'value': 'does_not_exist'})

    def test_non_single_delete(self):
        pytest.raises(CrudException, Session.crud.delete, {'_model': 'Account'})
        pytest.raises(CrudException, Session.crud.delete, {'_model': 'Tag', 'field': 'name', 'value': 'Male'})


class TestCrudCreate(object):
    def test_basic_create(self, db):
        Session.crud.create({
            '_model': 'Tag',
            'name': 'New',
            'user_id': db.turner['id']
        })
        with Session() as session:
            assert {'New', 'Ninja', 'Male'} == {tag.name for tag in session.user('Turner').tags}

    def test_deeply_nested_create(self):
        Session.crud.create({
            '_model': 'Account',
            'username': 'new',
            'password': 'createdpass',
            'user': {
                'name': 'New',
                'tags': [{'name': 'Recent'}, {'name': 'Male'}]
            }
        })
        with Session() as session:
            new = session.account('new')
            assert 'new' == new.username
            assert 'New' == new.user.name
            assert {'Recent', 'Male'} == {tag.name for tag in new.user.tags}

    def test_duplicate_create(self):
        pytest.raises(CrudException, Session.crud.create, {'_model': 'User', 'name': 'Turner'})

    def test_create_two_objects(self):
        Session.crud.create([{
            '_model': 'Boss',
            'name': 'NewCo'
        }, {
            '_model': 'User',
            'name': 'New Guy'
        }])
        with Session() as session:
            assert 3 == session.query(User).count()
            assert 2 == session.query(Boss).count()

    def test_handle_bad_spec_no_model(self):
        pytest.raises(CrudException, Session.crud.create, {'name': 'Turner'})

    def test_setting_null_on_unnullable_attributes(self):
        pytest.raises(CrudException, Session.crud.create, {'_model': 'User', 'name': None})

    def test_set_foreign_key_relations_using_string_id(self, db):
        Session.crud.create({
            '_model': 'Account',
            'user_id': db.turner['id'],
            'username': 'turner_account_other_users',
            'password': 'password'
        })
        with Session() as session:
            assert 2 == len(session.user('Turner').employees)


class TestCrudValidations(object):
    def test_length(self):
        pytest.raises(CrudException, Session.crud.update, {'_model': 'User'}, {'name': ''})
        pytest.raises(CrudException, Session.crud.update, {'_model': 'User'}, {'name': 'x' * 101})

    def test_regex(self):
        pytest.raises(CrudException, Session.crud.update, {'_model': 'Account'}, {'username': '!@#'})


class TestNormalizeQuery(object):
    def test_one_string(self):
        results = normalize_query('Human')
        assert results == [{'_model': 'Human', '_label': 'Human'}]

    def test_one_string_in_a_list(self):
        results = normalize_query(['Human'])
        assert results == [{'_model': 'Human', '_label': 'Human'}]

    def test_two_strings(self):
        results = normalize_query(['Human', 'Proxy'])
        assert results == [{'_model': 'Human', '_label': 'Human'}, {'_model': 'Proxy', '_label': 'Proxy'}]
        results = normalize_query(['Proxy', 'Human'])
        assert results == [{'_model': 'Proxy', '_label': 'Proxy'}, {'_model': 'Human', '_label': 'Human'}]

    def test_one_dict(self):
        results = normalize_query({'_model': 'Human'})
        assert results == [{'_model': 'Human'}]

    def test_one_dict_in_a_list(self):
        results = normalize_query([{'_model': 'Human'}])
        assert results == [{'_model': 'Human'}]

    def test_two_dicts(self):
        results = normalize_query([{'_model': 'Human'}, {'_model': 'Proxy'}])
        assert results == [{'_model': 'Human'}, {'_model': 'Proxy'}]
        results = normalize_query([{'_model': 'Proxy'}, {'_model': 'Human'}])
        assert results == [{'_model': 'Proxy'}, {'_model': 'Human'}]

    def test_or_clause(self):
        results = normalize_query([{'_model': 'Human', 'or': [{'_model': 'Human', 'field': 'nickname', 'value': 'Johnny'}, {'_model': 'Human', 'field': 'nickname', 'value': 'Winny'}]}, {'_model': 'Proxy'}])
        assert results == [{'_model': 'Human', 'or': [{'_model': 'Human', 'field': 'nickname', 'value': 'Johnny'}, {'_model': 'Human', 'field': 'nickname', 'value': 'Winny'}]}, {'_model': 'Proxy'}]

    def test_and_clause_push_down_supermodel(self):
        results = normalize_query([{'_model': 'Human', 'or': [{'field': 'nickname', 'value': 'Johnny'}, {'field': 'nickname', 'value': 'Winny'}]}, {'_model': 'Proxy'}])
        assert results == [{'_model': 'Human', 'or': [{'_model': 'Human', 'field': 'nickname', 'value': 'Johnny'}, {'_model': 'Human', 'field': 'nickname', 'value': 'Winny'}]}, {'_model': 'Proxy'}]

    def test_or_clause_no_model(self):
        results = normalize_query([{'or': [{'_model': 'Human'}, {'_model': 'Human', 'field': 'nickname', 'value': 'Johnny'}]}, {'_model': 'Proxy'}])
        assert results == [{'_model': 'Human', 'or': [{'_model': 'Human'}, {'_model': 'Human', 'field': 'nickname', 'value': 'Johnny'}]}, {'_model': 'Proxy'}]

    def test_and_clause(self):
        results = normalize_query([{'_model': 'Human', 'and': [{'_model': 'Human', 'field': 'nickname', 'value': 'Johnny'}, {'_model': 'Human', 'field': 'nickname', 'value': 'Winny'}]}, {'_model': 'Proxy'}])
        assert results == [{'_model': 'Human', 'and': [{'_model': 'Human', 'field': 'nickname', 'value': 'Johnny'}, {'_model': 'Human', 'field': 'nickname', 'value': 'Winny'}]}, {'_model': 'Proxy'}]

    def test_and_clause_no_model(self):
        results = normalize_query([{'and': [{'_model': 'Human'}, {'_model': 'Human', 'field': 'nickname', 'value': 'Johnny'}]}, {'_model': 'Proxy'}])
        assert results == [{'_model': 'Human', 'and': [{'_model': 'Human'}, {'_model': 'Human', 'field': 'nickname', 'value': 'Johnny'}]}, {'_model': 'Proxy'}]

    def test_fails_or_clause_list_of_lists(self):
        pytest.raises(ValueError, normalize_query, [{'or': [[], []]}, {'_model': 'Proxy', '_label': 'Proxy'}])

    def test_fails_none(self):
        pytest.raises(ValueError, normalize_query, None)

    def test_fails_list_of_lists(self):
        pytest.raises(ValueError, normalize_query, [[], []])

    def test_fails_one_empty_dict(self):
        pytest.raises(ValueError, normalize_query, {})

    def test_fails_one_dict_no_model(self):
        pytest.raises(ValueError, normalize_query, {'field': 'nickname', 'value': 'Johnny'})

    def test_fails_one_empty_dict_in_a_list(self):
        pytest.raises(ValueError, normalize_query, [{}])

    def test_fails_one_dict_no_model_in_a_list(self):
        pytest.raises(ValueError, normalize_query, [{'field': 'nickname', 'value': 'Johnny'}])

    def test_fails_two_dicts_one_without_model(self):
        pytest.raises(ValueError, normalize_query, [{'_model': 'Proxy'}, {'field': 'nickname', 'value': 'Johnny'}])

    def test_fails_and_clause_no_model(self):
        pytest.raises(ValueError, normalize_query, [{'and': [{'field': 'nickname', 'value': 'Johnny'}, {'field': 'nickname', 'value': 'Winny'}]}, {'_model': 'Proxy'}])

    def test_fails_or_clause_no_model(self):
        pytest.raises(ValueError, normalize_query, [{'or': [{'field': 'nickname', 'value': 'Johnny'}, {'field': 'nickname', 'value': 'Winny'}]}, {'_model': 'Proxy'}])

    def test_fails_and_clause_list_of_lists(self):
        pytest.raises(ValueError, normalize_query, [{'and': [[], []]}, {'_model': 'Proxy'}])

    def test_fails_and_clause_with_model_list_of_lists(self):
        pytest.raises(ValueError, normalize_query, [{'_model': 'Human', 'and': [[], []]}, {'_model': 'Proxy'}])

    def test_fails_or_clause_with_model_list_of_lists(self):
        pytest.raises(ValueError, normalize_query, [{'_model': 'Human', 'or': [[], []]}, {'_model': 'Proxy'}])


class TestCollectModels(object):
    def assert_models(self, *args):
        expected_models = set(args[:-1])
        actual_models = Session.crud._collect_models(args[-1])
        assert expected_models == actual_models

    def test_single(self):
        self.assert_models(User, {'_model': 'User'})

    def test_multiple(self):
        self.assert_models(User, Account, [{'_model': 'User'}, {'_model': 'Account'}])

    def test_foreign_key(self):
        self.assert_models(Account, User, {'_model': 'Account', 'field': 'user.name'})

    def test_nested_keys(self):
        self.assert_models(Account, User, Tag, {'_model': 'Account', 'field': 'user.name.tags'})


class TestCrudableClass(object):
    expected_crud_spec = {
        'fields': {
            'id': {
                'name': 'id',
                'type': 'auto',
                'create': True,
                'read': True,
                'update': False,
            },
            'string_attr': {
                'name': 'string_attr',
                'type': 'string',
                'create': False,
                'read': True,
                'update': False,
                'defaultValue': 'str',
            },
            'int_attr': {
                'name': 'int_attr',
                'type': 'int',
                'create': False,
                'read': True,
                'update': False,
                'defaultValue': 1,
            },
            'extra_data': {
                'create': True,
                'name': 'extra_data',
                'read': True,
                'type': 'auto',
                'update': True
            },
            'bool_attr': {
                'name': 'bool_attr',
                'type': 'boolean',
                'create': False,
                'read': True,
                'update': False,
                'defaultValue': True,
            },
            'float_attr': {
                'name': 'float_attr',
                'type': 'float',
                'create': False,
                'read': True,
                'update': False,
                'defaultValue': 1.0,
            },
            'date_attr': {
                'name': 'date_attr',
                'type': 'date',
                'create': False,
                'read': True,
                'update': False,
                'desc': 'this is a manual desc',
                'defaultValue': datetime(2011, 1, 1, 0, 0),
                'date_format': 'Y-M-d',
            },
            'string_model_attr': {
                'name': 'string_model_attr',
                'type': 'string',
                'create': True,
                'read': True,
                'update': True,
                'defaultValue': 'default string',
                'validators': {
                    u'maxLength': 100,
                    u'maxLengthText': u'The maximum length of this field is {0}.',
                    u'minLength': 2,
                    u'minLengthText': u'The minimum length of this field is {0}.',
                    u'regexString': u'^[A-Za-z0-9\\.\\_\\-]+$',
                    u'regexText': u'test thing'}
            },
            'mixed_in_attr': {
                'create': True,
                'defaultValue': 'default string',
                'name': 'mixed_in_attr',
                'read': True,
                'type': 'string',
                'update': True,
                'validators': {
                    'maxLength': 10,
                    'maxLengthText': 'The maximum length of this field is {0}.',
                    'minLength': 1,
                    'minLengthText': 'The minimum length of this field is {0}.'
                }
            },
            'bool_model_attr': {
                'name': 'bool_model_attr',
                'type': 'boolean',
                'create': True,
                'read': True,
                'update': True,
            },
            'int_model_attr': {
                'name': 'int_model_attr',
                'type': 'int',
                'create': True,
                'read': True,
                'update': True,
            },
            'settable_property': {
                'desc': 'this is the docstring',
                'name': 'settable_property',
                'type': 'auto',
                'create': True,
                'read': True,
                'update': True,
            },
            'unsettable_property': {
                'desc': 'this is an epydoc-decorated docstring',
                'name': 'unsettable_property',
                'type': 'auto',
                'create': False,
                'read': True,
                'update': False,
            },
            'manual_attr': {
                'name': 'manual_attr',
                'type': 'auto',
                'create': True,
                'read': True,
                'update': True,
                'desc': 'this is a manually-specified attribute',
                'validators': {
                    'maxLength': 2
                }
            },
            'overridden_desc': {
                'create': False,
                'desc': 'this is an overridden desc',
                'name': 'overridden_desc',
                'read': True,
                'type': 'auto',
                'update': False,
                'validators': {
                    'maxLength': 2,
                    'maxLengthText': 'The maximum length of this field is {0}.',
                    'minLength': 1,
                    'minLengthText': 'The minimum length of this field is {0}.',
                }
            }
        }
    }

    def test_crud_spec(self):
        assert self.expected_crud_spec == CrudableClass._crud_spec

    def test_basic_crud_spec(self):
        expected_basic = {'fields': {k: self.expected_crud_spec['fields'][k]
                                     for k in ('id', 'mixed_in_attr', 'extra_data')}}
        assert expected_basic == BasicClassMixedIn._crud_spec

    def test_handle_no_crud_spec_attribute(self):
        with pytest.raises(AttributeError):
            object._crud_spec


def test_collect_ancestor_classes():
    classes = collect_ancestor_classes(Account)
    for cls in [Account, Base, object]:
        assert cls in classes

    classes = collect_ancestor_classes(Account, object)
    for cls in [Account, Base]:
        assert cls in classes
    for cls in [object]:
        assert cls not in classes

    classes = collect_ancestor_classes(Account, Base)
    for cls in [Account]:
        assert cls in classes
    for cls in [Base, object]:
        assert cls not in classes


def test_get_models():
    def assert_models(xs, models):
        assert set(xs) == Session.crud._get_models(models)

    assert_models([], 0)
    assert_models([], {})
    assert_models([], [])
    assert_models([], '')
    assert_models([], None)
    assert_models([], {'_model': 0})
    assert_models([], {'_model': {}})
    assert_models([], {'_model': []})
    assert_models([], {'_model': None})
    assert_models(['User'], {'_model': 'User'})
    assert_models(['User'], [{'_model': 'User'}])
    assert_models(['User'], ({'_model': 'User'},))
    assert_models(['User'], {'foo': {'_model': 'User'}})<|MERGE_RESOLUTION|>--- conflicted
+++ resolved
@@ -9,11 +9,7 @@
 from sqlalchemy.ext.hybrid import hybrid_property
 from sqlalchemy.orm import relationship
 from sqlalchemy.types import Boolean, Integer, UnicodeText
-<<<<<<< HEAD
-from sqlalchemy.schema import Column, ForeignKey, UniqueConstraint
-=======
 from sqlalchemy.schema import Column, CheckConstraint, ForeignKey, MetaData, Table, UniqueConstraint
->>>>>>> 051dd296
 from sqlalchemy.sql import case
 
 from sideboard.lib import log, listify
