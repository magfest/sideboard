--- conflicted
+++ resolved
@@ -13,114 +13,6 @@
 
 cherrypy.tools.reset_threadlocal = cherrypy.Tool('before_handler', reset_threadlocal, priority=51)
 
-<<<<<<< HEAD
-
-def jsonrpc_reset(body):
-    reset_threadlocal()
-    threadlocal.set('client', body.get('websocket_client'))
-
-
-def jsonrpc_auth(body):
-    jsonrpc_reset(body)
-    if not default_auth_checker():
-        raise cherrypy.HTTPError(401, 'not logged in')
-
-
-@render_with_templates(config['template_dir'])
-class Root(object):
-    def default(self, *args, **kwargs):
-        raise cherrypy.HTTPRedirect(config['default_url'])
-
-    def logout(self, return_to='/'):
-        cherrypy.session.pop('username', None)
-        raise cherrypy.HTTPRedirect('login?return_to=%s' % return_to)
-
-    def login(self, username='', password='', message='', return_to=''):
-        if not config['debug']:
-            return 'Login page only available in debug mode.'
-
-        if username:
-            if config['debug'] and password == config['debug_password']:
-                cherrypy.session['username'] = username
-                raise cherrypy.HTTPRedirect(return_to or config['default_url'])
-            else:
-                message = 'Invalid credentials'
-
-        return {
-            'message': message,
-            'username': username,
-            'return_to': return_to
-        }
-
-    def list_plugins(self):
-        from sideboard.internal.imports import plugins
-        plugin_info = {}
-        for plugin, module in plugins.items():
-            plugin_info[plugin] = {
-                'name': ' '.join(plugin.split('_')).title(),
-                'version': getattr(module, '__version__', None),
-                'paths': []
-            }
-        for path, app in cherrypy.tree.apps.items():
-            # exclude what Sideboard itself mounts and grafted mount points
-            if path and hasattr(app, 'root'):
-                plugin = app.root.__module__.split('.')[0]
-                plugin_info[plugin]['paths'].append(path)
-        return {
-            'plugins': plugin_info,
-            'version': getattr(sideboard, '__version__', None)
-        }
-
-    def connections(self):
-        return {'connections': connection_checker.check_all()}
-
-    ws = WebSocketRoot()
-    wsrpc = WebSocketRoot()
-
-    json = _make_jsonrpc_handler(services.get_services(), precall=jsonrpc_auth)
-    jsonrpc = _make_jsonrpc_handler(services.get_services(), precall=jsonrpc_reset)
-
-
-class SideboardWebSocket(WebSocketDispatcher):
-    """
-    This web socket handler will be used by browsers connecting to Sideboard web
-    sites.  Therefore, the authentication mechanism is the default approach
-    of checking the session for a username and rejecting unauthenticated users.
-    """
-    services = services.get_services()
-
-    @classmethod
-    def check_authentication(cls):
-        host, origin = cherrypy.request.headers['host'], cherrypy.request.headers['origin']
-        if ('//' + host.split(':')[0]) not in origin:
-            log.error('Javascript websocket connections must follow same-origin policy; origin %s does not match host %s', origin, host)
-            raise WebSocketAuthError('Origin and Host headers do not match')
-
-        if config['ws.auth_required'] and not cherrypy.session.get(config['ws.auth_field']):
-            log.warning('websocket connections to this address must have a valid session')
-            raise WebSocketAuthError('You are not logged in')
-
-        return WebSocketDispatcher.check_authentication()
-
-
-app_config = {
-    '/static': {
-        'tools.staticdir.on': True,
-        'tools.staticdir.dir': os.path.join(config['module_root'], 'static')
-    },
-    '/ws': {
-        'tools.websockets.on': True,
-        'tools.websockets.handler_cls': SideboardWebSocket
-    }
-}
-if config['debug']:
-    app_config['/docs'] = {
-        'tools.staticdir.on': True,
-        'tools.staticdir.dir': os.path.join(config['module_root'], 'docs', 'html'),
-        'tools.staticdir.index': 'index.html'
-    }
-=======
->>>>>>> 83fec4e3
 cherrypy_config = {}
 for setting, value in config['cherrypy'].items():
     if isinstance(value, six.string_types):
