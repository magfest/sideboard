from __future__ import unicode_literals, absolute_import
import os
import logging.config

import logging_unterpolation

from sideboard.config import config


class IndentMultilinesLogFormatter(logging.Formatter):
    def format(self, record):
        s = super(IndentMultilinesLogFormatter, self).format(record)
        # indent all lines that start with a newline so they are easier for external log programs to parse
        s = s.rstrip('\n').replace('\n','\n    ')
        return s


def _configure_logging():
    logging_unterpolation.patch_logging()
    fname='/etc/sideboard/logging.cfg'
    if os.path.exists(fname):
        logging.config.fileConfig(fname, disable_existing_loggers=True)
    else:
<<<<<<< HEAD
        # ConfigObj doesn't support interpolation escaping, so we manually work around it here
        formatters = config['formatters'].dict()
        for formatter in formatters.values():
            formatter['format'] = formatter['format'].replace('$$', '%')
            formatter['datefmt'] = formatter['datefmt'].replace('$$', '%') or None
=======
        format_str = '%(asctime)s [%(levelname)s] %(name)s: %(message)s'
>>>>>>> fec66a72
        logging.config.dictConfig({
        'version': 1,
        'root': {
            'level': config['loggers']['root'],
            'handlers': config['handlers'].dict().keys()
        },
        'loggers': {
            name: {'level': level}
            for name, level in config['loggers'].items() if name != 'root'
        },
        'handlers': config['handlers'].dict(),
<<<<<<< HEAD
        'formatters': formatters
=======
        'formatters': {
            'default': {
                'format': format_str,
            },
            'indent_multiline': {
                '()': IndentMultilinesLogFormatter,
                'format': format_str,
            },
        }
>>>>>>> fec66a72
    })<|MERGE_RESOLUTION|>--- conflicted
+++ resolved
@@ -8,6 +8,10 @@
 
 
 class IndentMultilinesLogFormatter(logging.Formatter):
+    """
+    Provide a formatter (unused by default) which adds indentation to messages
+    which are split across multiple lines.
+    """
     def format(self, record):
         s = super(IndentMultilinesLogFormatter, self).format(record)
         # indent all lines that start with a newline so they are easier for external log programs to parse
@@ -22,37 +26,25 @@
     if os.path.exists(fname):
         logging.config.fileConfig(fname, disable_existing_loggers=True)
     else:
-<<<<<<< HEAD
         # ConfigObj doesn't support interpolation escaping, so we manually work around it here
         formatters = config['formatters'].dict()
         for formatter in formatters.values():
             formatter['format'] = formatter['format'].replace('$$', '%')
             formatter['datefmt'] = formatter['datefmt'].replace('$$', '%') or None
-=======
-        format_str = '%(asctime)s [%(levelname)s] %(name)s: %(message)s'
->>>>>>> fec66a72
+        formatters['indent_multiline'] = {
+            '()': IndentMultilinesLogFormatter,
+            'format': formatters['default']['format']
+        }
         logging.config.dictConfig({
-        'version': 1,
-        'root': {
-            'level': config['loggers']['root'],
-            'handlers': config['handlers'].dict().keys()
-        },
-        'loggers': {
-            name: {'level': level}
-            for name, level in config['loggers'].items() if name != 'root'
-        },
-        'handlers': config['handlers'].dict(),
-<<<<<<< HEAD
-        'formatters': formatters
-=======
-        'formatters': {
-            'default': {
-                'format': format_str,
+            'version': 1,
+            'root': {
+                'level': config['loggers']['root'],
+                'handlers': config['handlers'].dict().keys()
             },
-            'indent_multiline': {
-                '()': IndentMultilinesLogFormatter,
-                'format': format_str,
+            'loggers': {
+                name: {'level': level}
+                for name, level in config['loggers'].items() if name != 'root'
             },
-        }
->>>>>>> fec66a72
-    })+            'handlers': config['handlers'].dict(),
+            'formatters': formatters
+        })