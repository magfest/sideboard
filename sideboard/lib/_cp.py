--- conflicted
+++ resolved
@@ -9,17 +9,8 @@
 import jinja2
 import cherrypy
 
-<<<<<<< HEAD
-try:
-    from sideboard.lib._redissession import RedisSession
-    cherrypy.lib.sessions.RedisSession = RedisSession
-except ImportError:
-    # cherrys not installed, so redis sessions not supported
-    pass
-=======
 from sideboard.lib._redissession import RedisSession
 cherrypy.lib.sessions.RedisSession = RedisSession
->>>>>>> 83fec4e3
 
 import sideboard.lib
 from sideboard.lib import log, config, serializer
