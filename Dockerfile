<<<<<<< HEAD
FROM python:3.11.4 as build
=======
FROM python:3.12.3 as build
>>>>>>> 5701f91d
MAINTAINER RAMS Project "code@magfest.org"
LABEL version.sideboard ="1.0"
WORKDIR /app

# required for python-prctl
RUN apt-get update && apt-get install -y libcap-dev && rm -rf /var/lib/apt/lists/*

RUN pip3 install virtualenv \
  && virtualenv --always-copy /app/env \
	&& /app/env/bin/pip3 install paver

ADD requirements.txt requirements.txt
ADD test_requirements.txt test_requirements.txt
ADD setup.py setup.py
ADD sideboard/_version.py sideboard/_version.py
ADD pavement.py pavement.py

RUN /app/env/bin/paver install_deps
ADD . /app/

FROM python:3.11.4-slim as test
WORKDIR /app
COPY --from=build /app /app
RUN /app/env/bin/pip install mock pytest
CMD /app/env/bin/python3 -m pytest

FROM python:3.11.4-slim as release
WORKDIR /app
COPY --from=build /app /app
CMD /app/env/bin/python3 /app/sideboard/run_server.py
EXPOSE 8282<|MERGE_RESOLUTION|>--- conflicted
+++ resolved
@@ -1,8 +1,4 @@
-<<<<<<< HEAD
-FROM python:3.11.4 as build
-=======
 FROM python:3.12.3 as build
->>>>>>> 5701f91d
 MAINTAINER RAMS Project "code@magfest.org"
 LABEL version.sideboard ="1.0"
 WORKDIR /app
