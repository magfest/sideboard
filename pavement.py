from __future__ import unicode_literals, print_function
import os
import sys
import glob
import pkg_resources
from itertools import chain
from os.path import abspath, dirname, exists, join

import paver.virtual as virtual
from paver.easy import *  # paver docs pretty consistently want you to do this
from paver.path import path  # primarily here to support the rmtree method of a path object

__here__ = path(abspath(dirname(__file__)))
PLUGINS_DIR = __here__ / path('plugins')
SIDEBOARD_DIR = __here__ / path('sideboard')


def bootstrap_venv(intended_venv, bootstrap_name=None):
    # bootstrap wants options available in options.virtualenv which is a Bunch
    if exists(intended_venv):
        intended_venv.rmtree()

    venv = getattr(options, 'virtualenv', Bunch())

    with open(path(dirname(intended_venv)) / path('requirements.txt')) as reqs:
        # we expect this to be reversed in setup.py
        venv.packages_to_install = [line.strip() for line in reqs.readlines()[::-1] if line.strip()]

    venv.dest_dir = intended_venv
    if bootstrap_name:
        venv.script_name = '{}-bootstrap.py'.format(bootstrap_name)

    options.virtualenv = venv
    virtual.bootstrap()
    if sys.executable:
        # if we can figure out the python associated with this paver, execute the bootstrap script
        # and we can expect the virtual env will then exist
        sh('{python_path} "{script_name}"'.format(python_path=sys.executable,
                                                  script_name=venv.script_name))


def guess_plugin_module_name(containing_folder):
    """
    given a containing folder, guess what the plugin name should be

    :param containing_folder: the folder that possibly contains a plugin
    :type containing_folder: unicode
    :return:
    """
    # TODO: this only works as long as insist that the plugin dir be the module name
    return os.path.split(containing_folder)[-1].replace('-', '_')


def collect_plugin_dirs(module=False):
    """
    :param module: if True, return the module within a plugin directory, else (default) just return
        the plugin directory
    :return: the plugin folders in a form that can be iterated over
    :rtype: collections.Iterator
    """
    for potential_folder in glob.glob(PLUGINS_DIR / path('*')):
        if all(exists(join(potential_folder, req_file)) for req_file in ('setup.py', 'requirements.txt')):
            if module:
                yield join(potential_folder, guess_plugin_module_name(potential_folder))
            else:
                yield potential_folder

@task
def make_venv():
    """
    make a virtualenv for the sideboard project
    """
    bootstrap_venv(__here__ / path('env'), 'sideboard')
    develop_sideboard()

<<<<<<< HEAD
=======
def install_pip_requirements_in_dir(dir_of_requirements_txt):
    path_to_pip = __here__ / path('env/bin/pip')
    sh('{pip} install -e {dir_of_requirements_txt}'
        .format(
            pip=path_to_pip,
            dir_of_requirements_txt=dir_of_requirements_txt))

>>>>>>> 9982d688
def run_setup_py(path):
    sh('cd {path} && {python_path} {setup_path} develop'
        .format(
            path=path,
            python_path=sys.executable,
            setup_path=join(path, 'setup.py')))

def develop_sideboard():
    run_setup_py(__here__)

@task
def pull_plugins():
    """
    invoke git pull from each plug-in directory, your global git either needs to allow this to \
happen auth-free, or you need to enter your credentials each time
    """
    for plugin_dir in collect_plugin_dirs():
        sh('cd "{}";git pull'.format(plugin_dir))

@task
def assert_all_files_import_unicode_literals():
    """
    error if a python file is found in sideboard or plugins that does not import unicode_literals; \
this is skipped for Python 3
    """
    if sys.version_info[0] == 2:
        all_files_found = []
        cmd = ("find '%s' -name '*.py' ! -size 0 "
               "-exec grep -RL 'from __future__ import.*unicode_literals.*$' {} \;")
        for test_dir in chain(['sideboard'], collect_plugin_dirs(module=True)):
            output = sh(cmd % test_dir, capture=True)
            if output:
                all_files_found.append(output)

        if all_files_found:
            print('the following files did not include "from __future__ import unicode_literals":')
            print(''.join(all_files_found))
            raise BuildFailure("there were files that didn't include "
                               '"from __future__ import unicode_literals"')

@task
def assert_all_projects_correctly_define_a_version():
    """
    error if there are plugins where we can't find a version defined
    """
    all_files_with_bad_versions = []
    # FIXME: should we try to execfile? that's what setup.py is going to do anyway
    cmd = (r'grep -xP "__version__\s*=\s*[\'\"][0-9]+\.[0-9]+(\.[0-9]+)?[\'\+]" {0}/_version.py')
    for test_dir in chain(['sideboard'], collect_plugin_dirs(module=True)):
        try:
            sh(cmd.format(test_dir))
        except BuildFailure:
            all_files_with_bad_versions.append(test_dir)

    if all_files_with_bad_versions:
        print('the following directories do not include a _version.py file with __version__ '
              'specified:')
        print('\n'.join(all_files_with_bad_versions))
        print('Your plugin should be in agreement with this stack overflow post:')
        print('http://stackoverflow.com/questions/458550/'
              'standard-way-to-embed-version-into-python-package/7071358#7071358')

        raise BuildFailure("there were projects that didn't include correctly specify __version__")

@task
@needs(['assert_all_files_import_unicode_literals',
        'assert_all_projects_correctly_define_a_version'])
def run_all_assertions():
    """
    run all the assertion tasks that sideboard supports
    """

@task
@cmdopts([
    ('name=', 'n', 'name of the plugin to create'),
    ('drop', 'd', 'delete existing plugin if present'),
    ('no_webapp', 'w', 'do not expose webpages in the plugin'),
    ('no_sqlalchemy', 'a', 'do not use SQLAlchemy in the plugin'),
    ('no_service', 'r', 'do not expose a service in the plugin'),
    ('cli', 'c', 'make this a cli application; implies -w/-r')
])
def create_plugin(options):
    """create a plugin skeleton to start a new project"""

    # this is actually needed thanks to the skeleton using jinja2 (and six, although that's changeable)
    try:
       pkg_resources.get_distribution("sideboard")
    except pkg_resources.DistributionNotFound:
       raise BuildFailure("This command must be run from within a configured virtual environment.")

    plugin_name = options.create_plugin.name

    if getattr(options.create_plugin, 'drop', False) and (PLUGINS_DIR / path(plugin_name.replace('_', '-'))).exists():
        # rmtree fails if the dir doesn't exist apparently
        (PLUGINS_DIR / path(plugin_name.replace('_', '-'))).rmtree()
    
    kwargs = {}
    for opt in ['webapp', 'sqlalchemy', 'service']:
        kwargs[opt] = not getattr(options.create_plugin, 'no_' + opt, False)
    kwargs['cli'] = getattr(options.create_plugin, 'cli', False)
    if kwargs['cli']:
        kwargs['webapp'] = False
        kwargs['service'] = False
    
    from data.paver import skeleton
    skeleton.create_plugin(PLUGINS_DIR, plugin_name, **kwargs)
    print('{} successfully created'.format(options.create_plugin.name))

@task
def install_deps():
    install_pip_requirements_in_dir(__here__)
    for pdir in collect_plugin_dirs():
<<<<<<< HEAD
        run_setup_py(pdir)
=======
        install_pip_requirements_in_dir(pdir)
>>>>>>> 9982d688

@task
def clean():
    """
    clean all pyc and __pycache__ files
    """
    sh("find . -name '*.pyc' | xargs rm -f")
    sh("find . -name __pycache__ | xargs rm -fr")<|MERGE_RESOLUTION|>--- conflicted
+++ resolved
@@ -73,8 +73,6 @@
     bootstrap_venv(__here__ / path('env'), 'sideboard')
     develop_sideboard()
 
-<<<<<<< HEAD
-=======
 def install_pip_requirements_in_dir(dir_of_requirements_txt):
     path_to_pip = __here__ / path('env/bin/pip')
     sh('{pip} install -e {dir_of_requirements_txt}'
@@ -82,7 +80,6 @@
             pip=path_to_pip,
             dir_of_requirements_txt=dir_of_requirements_txt))
 
->>>>>>> 9982d688
 def run_setup_py(path):
     sh('cd {path} && {python_path} {setup_path} develop'
         .format(
@@ -195,11 +192,7 @@
 def install_deps():
     install_pip_requirements_in_dir(__here__)
     for pdir in collect_plugin_dirs():
-<<<<<<< HEAD
-        run_setup_py(pdir)
-=======
         install_pip_requirements_in_dir(pdir)
->>>>>>> 9982d688
 
 @task
 def clean():
