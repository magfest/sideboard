# QUICK TIPS
# ==========
#
# Run all tests for all environments from the command line:
#   $ tox
#
#
# Run all tests for a single environment from the command line:
#   $ tox -e pep8
# or:
#   $ tox -e py34
#
#
# Run only tests that match a substring expression, for a single environment:
#   $ tox -e py34 -- -k expression
#
#
# In general, everything after the "--" is passed as arguments to py.test:
#   $ tox -- -s -v -k expression
#
[tox]
<<<<<<< HEAD
envlist=py27,py33,py34,py35

[testenv]
setenv="SIDEBOARD_CONFIG_OVERRIDES=test-defaults.ini"
deps= -rrequirements.txt
commands=
    coverage run -m py.test
    coverage report
=======
envlist=pep8,py27,py33,py34,py35
skipsdist=True

[testenv]
setenv=
    SIDEBOARD_CONFIG_OVERRIDES=test-defaults.ini
deps= -rrequirements.txt
commands=
    coverage run --source sideboard -m py.test {posargs} sideboard
    coverage report --show-missing

[testenv:pep8]
deps=pep8
commands=
    pep8 sideboard/
>>>>>>> 051dd296
<|MERGE_RESOLUTION|>--- conflicted
+++ resolved
@@ -19,16 +19,6 @@
 #   $ tox -- -s -v -k expression
 #
 [tox]
-<<<<<<< HEAD
-envlist=py27,py33,py34,py35
-
-[testenv]
-setenv="SIDEBOARD_CONFIG_OVERRIDES=test-defaults.ini"
-deps= -rrequirements.txt
-commands=
-    coverage run -m py.test
-    coverage report
-=======
 envlist=pep8,py27,py33,py34,py35
 skipsdist=True
 
@@ -43,5 +33,4 @@
 [testenv:pep8]
 deps=pep8
 commands=
-    pep8 sideboard/
->>>>>>> 051dd296
+    pep8 sideboard/